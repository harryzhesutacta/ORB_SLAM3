# ORB-SLAM3

<<<<<<< HEAD
### V0.2: Beta version, 21 Jul 2020
**Authors:** Carlos Campos, Richard Elvira, Juan J. Gómez Rodríguez, [José M. M. Montiel](http://webdiis.unizar.es/~josemari/), [Juan D. Tardos](http://webdiis.unizar.es/~jdtardos/).
=======
### V0.2: Beta version, 23 Jul 2020
**Authors:** Carlos Campos, Richard Elvira, Juan J. Gómez, [José M. M. Montiel](http://webdiis.unizar.es/~josemari/), [Juan D. Tardos](http://webdiis.unizar.es/~jdtardos/).
>>>>>>> 66f9eed5

ORB-SLAM3 is the first real time SLAM library able to perform **Visual, Visual-Inertial and Multi-Map SLAM** with **monocular, stereo and RGB-D** cameras, using **pin-hole and fisheye** lens models. In all sensor configurations, ORB-SLAM3 is as robust as the best systems available in the literature, and significantly more accurate. 

We provide examples to run ORB-SLAM3 in the [EuRoC dataset](http://projects.asl.ethz.ch/datasets/doku.php?id=kmavvisualinertialdatasets) using stereo or monocular, with or without IMU, and in the [TUM-VI dataset](https://vision.in.tum.de/data/datasets/visual-inertial-dataset) using fisheye stereo or monocular, with or without IMU.

This software is based on [ORB-SLAM2](https://github.com/raulmur/ORB_SLAM2) developed by [Raul Mur-Artal](http://webdiis.unizar.es/~raulmur/), [Juan D. Tardos](http://webdiis.unizar.es/~jdtardos/), [J. M. M. Montiel](http://webdiis.unizar.es/~josemari/) and [Dorian Galvez-Lopez](http://doriangalvez.com/) ([DBoW2](https://github.com/dorian3d/DBoW2)).


### Related Publications:

[ORB-SLAM3] Carlos Campos, Richard Elvira, Juan J. Gómez Rodríguez, José M. M. Montiel and Juan D. Tardós, **ORB-SLAM3: An Accurate Open-Source Library for Visual, Visual-Inertial and Multi-Map SLAM**, Under review. **[PDF](https://arxiv.org/pdf)**.

[IMU-Initialization] Carlos Campos, J. M. M. Montiel and Juan D. Tardós, **Inertial-Only Optimization for Visual-Inertial Initialization**, *ICRA 2020*. **[PDF](https://arxiv.org/pdf/2003.05766.pdf)**

[ORBSLAM-Atlas] Richard Elvira, J. M. M. Montiel and Juan D. Tardós, **ORBSLAM-Atlas: a robust and accurate multi-map system**, *IROS 2019*. **[PDF](https://arxiv.org/pdf/1908.11585.pdf)**.

[ORBSLAM-VI] Raúl Mur-Artal, and Juan D. Tardós, **Visual-inertial monocular SLAM with map reuse**, IEEE Robotics and Automation Letters, vol. 2 no. 2, pp. 796-803, 2017. **[PDF](https://arxiv.org/pdf/1610.05949.pdf)**. 

[Stereo and RGB-D] Raúl Mur-Artal and Juan D. Tardós. **ORB-SLAM2: an Open-Source SLAM System for Monocular, Stereo and RGB-D Cameras**. *IEEE Transactions on Robotics,* vol. 33, no. 5, pp. 1255-1262, 2017. **[PDF](https://arxiv.org/pdf/1610.06475.pdf)**.

[Monocular] Raúl Mur-Artal, José M. M. Montiel and Juan D. Tardós. **ORB-SLAM: A Versatile and Accurate Monocular SLAM System**. *IEEE Transactions on Robotics,* vol. 31, no. 5, pp. 1147-1163, 2015. (**2015 IEEE Transactions on Robotics Best Paper Award**). **[PDF](https://arxiv.org/pdf/1502.00956.pdf)**.

[DBoW2 Place Recognition] Dorian Gálvez-López and Juan D. Tardós. **Bags of Binary Words for Fast Place Recognition in Image Sequences**. *IEEE Transactions on Robotics,* vol. 28, no. 5, pp. 1188-1197, 2012. **[PDF](http://doriangalvez.com/php/dl.php?dlp=GalvezTRO12.pdf)**

# 1. License

ORB-SLAM3 is released under [GPLv3 license](https://github.com/UZ-SLAMLab/ORB_SLAM3/LICENSE). For a list of all code/library dependencies (and associated licenses), please see [Dependencies.md](https://github.com/UZ-SLAMLab/ORB_SLAM3/Dependencies.md).

For a closed-source version of ORB-SLAM3 for commercial purposes, please contact the authors: orbslam (at) unizar (dot) es.

If you use ORB-SLAM3 in an academic work, please cite:

    @article{ORBSLAM3_2020,
      title={{ORB-SLAM3}: An Accurate Open-Source Library for Visual, Visual-Inertial 
               and Multi-Map {SLAM}},
      author={Campos, Carlos AND Elvira, Richard AND G\´omez, Juan J. AND Montiel, 
              Jos\'e M. M. AND Tard\'os, Juan D.},
      journal={arXiv preprint arXiv:xxxx.yyyy},
      year={2020}
     }

# 2. Prerequisites
We have tested the library in **Ubuntu 16.04** and **18.04**, but it should be easy to compile in other platforms. A powerful computer (e.g. i7) will ensure real-time performance and provide more stable and accurate results.

## C++11 or C++0x Compiler
We use the new thread and chrono functionalities of C++11.

## Pangolin
We use [Pangolin](https://github.com/stevenlovegrove/Pangolin) for visualization and user interface. Dowload and install instructions can be found at: https://github.com/stevenlovegrove/Pangolin.

## OpenCV
We use [OpenCV](http://opencv.org) to manipulate images and features. Dowload and install instructions can be found at: http://opencv.org. **Required at leat 3.0. Tested with OpenCV 3.2.0**.

## Eigen3
Required by g2o (see below). Download and install instructions can be found at: http://eigen.tuxfamily.org. **Required at least 3.1.0**.

## DBoW2 and g2o (Included in Thirdparty folder)
We use modified versions of the [DBoW2](https://github.com/dorian3d/DBoW2) library to perform place recognition and [g2o](https://github.com/RainerKuemmerle/g2o) library to perform non-linear optimizations. Both modified libraries (which are BSD) are included in the *Thirdparty* folder.

## Python
Required to calculate the alignment of the trajectory with the ground truth. **Required Numpy module**.

* (win) http://www.python.org/downloads/windows
* (deb) `sudo apt install libpython2.7-dev`
* (mac) preinstalled with osx

# 3. Building ORB-SLAM3 library and examples

Clone the repository:
```
git clone https://github.com/UZ-SLAMLab/ORB_SLAM3.git ORB_SLAM3
```

We provide a script `build.sh` to build the *Thirdparty* libraries and *ORB-SLAM3*. Please make sure you have installed all required dependencies (see section 2). Execute:
```
cd ORB_SLAM3
chmod +x build.sh
./build.sh
```

This will create **libORB_SLAM3.so**  at *lib* folder and the executables in *Examples* folder.

# 4. EuRoC Examples
[EuRoC dataset](http://projects.asl.ethz.ch/datasets/doku.php?id=kmavvisualinertialdatasets) was recorded with two pinhole cameras and an inertial sensor. We provide an example script to launch EuRoC sequences in all the sensor configurations.

1. Download a sequence (ASL format) from http://projects.asl.ethz.ch/datasets/doku.php?id=kmavvisualinertialdatasets

2. Open the script "euroc_examples.sh" in the root of the project. Change **pathDatasetEuroc** variable to point to the directory where the dataset has been uncompressed. 

3. Execute the following script to process all the sequences with all sensor configurations:
```
./euroc_examples
```

## Evaluation
EuRoC provides ground truth for each sequence in the IMU body reference. As pure visual executions report trajectories centered in the left camera, we provide in the "evaluation" folder the transformation of the ground truth to the left camera reference. Visual-inertial trajectories use the ground truth from the dataset.

Execute the following script to process sequences and compute the RMS ATE:
```
./euroc_eval_examples
```

# 5. TUM-VI Examples
[TUM-VI dataset](https://vision.in.tum.de/data/datasets/visual-inertial-dataset) was recorded with two fisheye cameras and an inertial sensor.

1. Download a sequence from https://vision.in.tum.de/data/datasets/visual-inertial-dataset and uncompress it.

2. Open the script "tum_vi_examples.sh" in the root of the project. Change **pathDatasetTUM_VI** variable to point to the directory where the dataset has been uncompressed. 

3. Execute the following script to process all the sequences with all sensor configurations:
```
./tum_vi_examples
```

## Evaluation
In TUM-VI ground truth is only available in the room where all sequences start and end. As a result the error measures the drift at the end of the sequence. 

Execute the following script to process sequences and compute the RMS ATE:
```
./tim_vi_eval_examples
```
<|MERGE_RESOLUTION|>--- conflicted
+++ resolved
@@ -1,12 +1,7 @@
 # ORB-SLAM3
 
-<<<<<<< HEAD
 ### V0.2: Beta version, 21 Jul 2020
 **Authors:** Carlos Campos, Richard Elvira, Juan J. Gómez Rodríguez, [José M. M. Montiel](http://webdiis.unizar.es/~josemari/), [Juan D. Tardos](http://webdiis.unizar.es/~jdtardos/).
-=======
-### V0.2: Beta version, 23 Jul 2020
-**Authors:** Carlos Campos, Richard Elvira, Juan J. Gómez, [José M. M. Montiel](http://webdiis.unizar.es/~josemari/), [Juan D. Tardos](http://webdiis.unizar.es/~jdtardos/).
->>>>>>> 66f9eed5
 
 ORB-SLAM3 is the first real time SLAM library able to perform **Visual, Visual-Inertial and Multi-Map SLAM** with **monocular, stereo and RGB-D** cameras, using **pin-hole and fisheye** lens models. In all sensor configurations, ORB-SLAM3 is as robust as the best systems available in the literature, and significantly more accurate. 
 
